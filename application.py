--- conflicted
+++ resolved
@@ -59,20 +59,13 @@
 
                 # helpful response
                 if help:
-<<<<<<< HEAD
-                    n, response = help
-                    response = " ".join(response)
-                    model.log(request.form.get("cmd"), request.form.get("username"), request.form.get("script"), response)
-                    return render_template("helpful." + format, lines="\n".join(lines), before="\n".join(lines[:i+n]), after=response)
-=======
                     before, after = help
                     if (len(before) < len(lines[i:])):
                         before.append("...")
                     before = "\n".join(before)
                     after = " ".join(after)
                     model.log(request.form.get("cmd"), request.form.get("username"), request.form.get("script"), after)
-                    return render_template("helpful." + format, before=before, after=after)
->>>>>>> b32c0939
+                    return render_template("helpful." + format, lines="\n".join(lines), before=before, after=after)
 
         # unhelpful response
         model.log(request.form.get("cmd"), request.form.get("username"), request.form.get("script"), None)
