import re
from collections import namedtuple

def help(lines):

    # check for recognized output
    if not re.search(r"^==\d+== Memcheck, a memory error detector$", lines[0]):
        return

    # iterate over lines ourselves
    for i, line in enumerate(lines):

        # Use of uninitialized value of size 8
        matches = re.search(r"^==\d+== Use of uninitialised value of size (\d+)$", line)
        if matches:
            response = [
                "Looks like you're trying to use a {}-byte variable that might not have a value?".format(matches.group(1)),
            ]
            frames, frame = frame_extract(lines[i+1:])
            if frame:
                if frame.line:
                    response.append("Take a closer look at line {} of `{}`.".format(frame.line, frame.file))
                else:
                    response.append("Take a closer look at `{}`.".format(frame.function))
                    response.append("And be sure to compile your program with `-ggdb3` to see line numbers in `valgrind`'s output.")
            return (lines[i:i+1+frames], response)

        # Invalid write of size 4
        matches = re.search(r"^==\d+== Invalid write of size (\d+)$", line)
        if matches:
            bytes = "bytes" if int(matches.group(1)) > 1 else "byte"
            response = [
                "Looks like you're trying modify {} {} of memory that isn't yours?".format(matches.group(1), bytes),
                "Did you try to store something beyond the bounds of an array?"
            ]
            frames, frame = frame_extract(lines[i+1:])
            if frame:
                if frame.line:
                    response.append("Take a closer look at line {} of `{}`.".format(frame.line, frame.file))
                else:
                    response.append("Take a closer look at `{}`.".format(frame.function))
                    response.append("And be sure to compile your program with `-ggdb3` to see line numbers in `valgrind`'s output.")
            return (lines[i:i+1+frames], response)

        # 40 bytes in 1 blocks are definitely lost in loss record 1 of 1
        matches = re.search(r"^==\d+== (\d+) bytes in (\d+) blocks are definitely lost in loss record (\d+) of (\d+)$", line)
        if matches:
            bytes = "bytes" if int(matches.group(1)) > 1 else "byte"
            response = [
                "Looks like your program leaked {} {} of memory.".format(matches.group(1), bytes),
                "Did you forget to `free` memory that you allocated via `malloc`?"
            ]
            frames, frame = frame_extract(lines[i+1:])
            if frame:
                if frame.line:
                    response.append("Take a closer look at line {} of `{}`.".format(frame.line, frame.file))
                else:
                    response.append("Take a closer look at `{}`.".format(frame.function))
                    response.append("And be sure to compile your program with `-ggdb3` to see line numbers in `valgrind`'s output.")
            return (lines[i:i+1+frames], response)

    # iterate over lines ourselves again (for less precise errors)
    for i, line in enumerate(lines):

        # Conditional jump or move depends on uninitialised value(s)
        matches = re.search(r"^==\d+== Conditional jump or move depends on uninitialised value\(s\)$", line)
        if matches:
            response = [
                "Looks like you're trying to use a variable that might not have a value?",
            ]
            frames, frame = frame_extract(lines[i+1:])
            if frame:
                if frame.line:
                    response.append("Take a closer look at line {} of `{}`.".format(frame.line, frame.file))
                else:
                    response.append("Take a closer look at `{}`.".format(frame.function))
                    response.append("And be sure to compile your program with `-ggdb3` to see line numbers in `valgrind`'s output.")
            return (lines[i:i+1], response)

        # definitely lost: 4 bytes in 1 blocks
        matches = re.search(r"^==\d+==    definitely lost: (\d+) bytes in (\d+) blocks$", line)
        if matches:
            bytes = "bytes" if int(matches.group(1)) > 1 else "byte"
            response = [
                "Looks like your program leaked {} {} of memory.".format(matches.group(1), bytes),
                "Did you forget to `free` memory that you allocated via `malloc`?"
            ]
            matches = re.search(r"^==\d+== Command: ([^\n]+)$.+^==\d+== Rerun with --leak-check=full to see details of leaked memory$", "\n".join(lines), re.DOTALL | re.MULTILINE)
            if matches:
                response.append("Run `valgrind --leak-check=full {}` for more details.".format(matches.group(1)))
            return (lines[i:i+1], response)

<<<<<<< HEAD
        # All heap blocks were freed -- no leaks are possible
        # ERROR SUMMARY: 0 errors from 0 contexts
        if re.search(r"^==\d+== All heap blocks were freed -- no leaks are possible$", line):
            if re.search(r"^==\d+== ERROR SUMMARY: 0 errors from 0 contexts", "\n".join(lines[i+1:]), re.MULTILINE):
                response = [
                    "Looks like your program doesn't have any memory-related errors!"
                ]
                return (lines[i:i+1], response)

# finds the function, file, and line of an issue
def issue_locate(lines):
=======
# Parses lines for stack frames, returning (frames, frame), where frames is the number of frames parsed,
# and frame is a tuple with address, function, file, and line fields representing the likely source of an error.
def frame_extract(lines):
>>>>>>> 505382f4

    # identify possible frames
    frames = []
    Frame = namedtuple("Frame", ["address", "function", "file", "line"])
    for line in lines:
        matches = re.search(r"^==\d+==    (?:at|by) (0x[0-9A-Fa-f]+): (.+) \((.+?)(?::(\d+))?\)", line)
        if matches:
            frames.append(Frame(address=matches.group(1), function=matches.group(2), file=matches.group(3), line=matches.group(4)))
        else:
            break

    # infer actual frame
    frames.reverse()
    for i in range(len(frames)-1):

        # at 0x4C2AB80: malloc (in /usr/lib/valgrind/vgpreload_memcheck-amd64-linux.so)
        # by 0x400546: foo (foo.c:6)
        # by 0x400568: main (foo.c:12)
        if (frames[i].line and not frames[i+1].line):
            return len(frames), frames[i]

        # at 0x4C2AB80: malloc (in /usr/lib/valgrind/vgpreload_memcheck-amd64-linux.so)
        # by 0x400546: foo (in /srv/www/foo)
        # by 0x400568: main (in /srv/www/foo)
        if (not frames[i].line and frames[i].file != frames[i+1].file):
            return len(frames), frames[i]

        # at 0x508299B: _itoa_word (_itoa.c:179)
        # by 0x5086636: vfprintf (vfprintf.c:1660)
        # by 0x5087E70: buffered_vfprintf (vfprintf.c:2356)
        # by 0x5082DFD: vfprintf (vfprintf.c:1313)
        # by 0x508D3D8: printf (printf.c:33)
        # by 0x40054C: main (foo.c:6)
        if (frames[i].line and frames[i+1].line and len(frames[i].address) < len(frames[i+1].address)):
            return len(frames), frames[i]

    # at 0x40054F: foo (foo.c:7)
    # by 0x400568: main (foo.c:12)
    return (len(frames), frames[len(frames)-1]) if frames else (0, None)<|MERGE_RESOLUTION|>--- conflicted
+++ resolved
@@ -90,7 +90,6 @@
                 response.append("Run `valgrind --leak-check=full {}` for more details.".format(matches.group(1)))
             return (lines[i:i+1], response)
 
-<<<<<<< HEAD
         # All heap blocks were freed -- no leaks are possible
         # ERROR SUMMARY: 0 errors from 0 contexts
         if re.search(r"^==\d+== All heap blocks were freed -- no leaks are possible$", line):
@@ -100,13 +99,9 @@
                 ]
                 return (lines[i:i+1], response)
 
-# finds the function, file, and line of an issue
-def issue_locate(lines):
-=======
 # Parses lines for stack frames, returning (frames, frame), where frames is the number of frames parsed,
 # and frame is a tuple with address, function, file, and line fields representing the likely source of an error.
 def frame_extract(lines):
->>>>>>> 505382f4
 
     # identify possible frames
     frames = []
