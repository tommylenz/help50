--- conflicted
+++ resolved
@@ -336,15 +336,10 @@
             "You seem to have an error in `{}` on line {}.".format(matches.group(1), matches.group(2)),
             "By \"implicit declaration of function '{}'\", `clang` means that it doesn't recognize `{}`.".format(matches.group(3), matches.group(3))
         ]
-<<<<<<< HEAD
         if matches.group(3) in ["eprintf", "get_char", "get_double", "get_float", "get_int", "get_long", "get_long_long", "get_string", "GetChar", "GetDouble", "GetFloat", "GetInt", "GetLong", "GetLongLong", "GetString"]:
             response.append("Did you forget to `#include <cs50.h>` (in which `{}` is declared) atop your file?".format(matches.group(3)))
-=======
-        if matches.group(4) in ["eprintf", "get_char", "get_double", "get_float", "get_int", "get_long", "get_long_long", "get_string", "GetChar", "GetDouble", "GetFloat", "GetInt", "GetLong", "GetLongLong", "GetString"]:
-            response.append("Did you forget to `#include <cs50.h>` (in which `{}` is declared) atop your file?".format(matches.group(4)))
-        elif matches.group(4) in ["crypt"]:
-            response.append("Did you forget to `#include <unistd.h>` (in which `{}` is declared) atop your file?".format(matches.group(4)))
->>>>>>> c61c39a4
+        elif matches.group(3) in ["crypt"]:
+            response.append("Did you forget to `#include <unistd.h>` (in which `{}` is declared) atop your file?".format(matches.group(3)))
         else:
             response.append("Did you forget to `#include` the header file in which `{}` is declared atop your file?".format(matches.group(3)))
             response.append("Did you forget to declare a prototype for `{}` atop `{}`?".format(matches.group(3), matches.group(1)))
