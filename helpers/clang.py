--- conflicted
+++ resolved
@@ -17,21 +17,13 @@
     # foo.c:6:21: error: array subscript is not an integer
     #     printf("%i\n", x["28"]);
     #                     ^~~~~
-<<<<<<< HEAD
-    matches = re.search(r"^([^:]+):(\d+):\d+: error: array subscript is not an integer", lines[0])
-=======
     matches = match(r"array subscript is not an integer", lines[0])
->>>>>>> 35865ec0
     if matches:
         array = var_extract(lines[1:3], left_aligned=False)
         index = tilde_extract(lines[1:3])
         if array and index:
             response = [
-<<<<<<< HEAD
-                "Looks like you're trying to access an element of the array `{}` on line {} of `{}`, but your index `{}` is not of type `int`.".format(array, matches.group(2), matches.group(1), index)
-=======
                 "Looks like you're trying to access an element of the array `{}` on line {} of `{}`, but your index (`{}`) is not of type `int`.".format(array, matches.group(2), matches.group(1), index)
->>>>>>> 35865ec0
             ]
             if index.startswith("\"") and index.endswith("\""):
                 response.append("Right now, your index is of type `string` instead.")
@@ -319,7 +311,6 @@
             response = ["The first argument to `{}` on line {} of `{}` should be a double-quoted string.".format(matches.group(1), line, file)]
             return (2, response)
 
-<<<<<<< HEAD
     # $ clang foo.c
     # /tmp/foo-1ce1b9.o: In function `main':
     # foo.c:7:15: error: expression is not an integer constant expression
@@ -332,8 +323,6 @@
         ]
         return (2, response) if len(lines) >= 2 else (1, response)
 
-=======
->>>>>>> 35865ec0
     # $ clang foo.c
     # /tmp/foo-1ce1b9.o: In function `main':
     # foo.c:12:15: error: if statement has empty body [-Werror,-Wempty-body]
@@ -364,17 +353,10 @@
         elif matches.group(3) in ["crypt"]:
             response.append("Did you forget to `#include <unistd.h>` (in which `{}` is declared) atop your file?".format(matches.group(3)))
         else:
-<<<<<<< HEAD
-            response.append("Did you forget to `#include` the header file in which `{}` is declared atop your file?".format(matches.group(4)))
-            response.append("Did you forget to declare a prototype for `{}` atop `{}`?".format(matches.group(4), matches.group(1)))
-
-        if len(lines) >= 2 and re.search(matches.group(4), lines[1]):
-=======
             response.append("Did you forget to `#include` the header file in which `{}` is declared atop your file?".format(matches.group(3)))
             response.append("Did you forget to declare a prototype for `{}` atop `{}`?".format(matches.group(3), matches.group(1)))
 
         if len(lines) >= 2 and re.search(matches.group(3), lines[1]):
->>>>>>> 35865ec0
             return (2, response)
         return (1, response)
 
@@ -390,12 +372,7 @@
         elif (matches.group(3) in ["malloc"]):
             response = ["Did you forget to `#include <stdlib.h>` (in which `malloc` is declared) atop your file?"]
         else:
-<<<<<<< HEAD
-            response = ["Did you forget to `#include` the header file in which `{}` is declared) atop your file?".format(matches.group(1))]
-
-=======
             response = ["Did you forget to `#include` the header file in which `{}` is declared atop your file?".format(matches.group(3))]
->>>>>>> 35865ec0
         if len(lines) >= 2 and re.search(r"printf\s*\(", lines[1]):
             return (2, response)
         return (1, response)
@@ -494,8 +471,6 @@
             return (2, response)
         return (1, response)
 
-<<<<<<< HEAD
-=======
     # $ clang foo.c
     # /tmp/foo-1ce1b9.o: In function `main':
     # foo.c:1:10: error: multiple unsequenced modifications to 'space' [-Werror,-Wunsequenced]
@@ -525,7 +500,6 @@
     ]
         return (1, response)
 
->>>>>>> 35865ec0
     # $ clang foo.c
     # /tmp/foo-1ce1b9.o: In function `main':
     # foo.c:6:14: error: result of comparison against a string literal is unspecified (use strncmp instead) [-Werror,-Wstring-compare]
