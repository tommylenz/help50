--- conflicted
+++ resolved
@@ -5,11 +5,7 @@
 import shlex
 import shutil
 import sys
-<<<<<<< HEAD
-import tempfile
 import textwrap
-=======
->>>>>>> 9194cd22
 import traceback
 
 from argparse import ArgumentParser, REMAINDER
@@ -133,14 +129,9 @@
     else:
         raise Error("Careful, you forgot to tell me with which command you "
                     "need help!")
-<<<<<<< HEAD
     print()
     cprint_wrapped("Asking for help...", "yellow")
     print()
-=======
-
-    termcolor.cprint("\nAsking for help...\n", "yellow")
->>>>>>> 9194cd22
 
     try:
         helpers_dir = args.slug if args.dev else lib50.local(args.slug)
